﻿/**
 * Licensed to the Apache Software Foundation (ASF) under one
 * or more contributor license agreements.  See the NOTICE file
 * distributed with this work for additional information
 * regarding copyright ownership.  The ASF licenses this file
 * to you under the Apache License, Version 2.0 (the
 * "License"); you may not use this file except in compliance
 * with the License.  You may obtain a copy of the License at
 *
 *     http://www.apache.org/licenses/LICENSE-2.0
 *
 * Unless required by applicable law or agreed to in writing, software
 * distributed under the License is distributed on an "AS IS" BASIS,
 * WITHOUT WARRANTIES OR CONDITIONS OF ANY KIND, either express or implied.
 * See the License for the specific language governing permissions and
 * limitations under the License.
 */

namespace OrcSharp.Serialization
{
    using System;
    using System.Collections.Generic;
    using System.Globalization;
    using System.Linq;
    using System.Reflection;
    using OrcSharp.Types;
    using System.Diagnostics;

    public class ObjectInspector
    {
        public virtual string getTypeName()
        {
            throw new NotImplementedException();
        }

        public virtual ObjectInspectorCategory getCategory()
        {
            throw new NotImplementedException();
        }
    }

    class PrimitiveObjectInspector : ObjectInspector
    {
        private readonly PrimitiveTypeInfo typeInfo;

        protected PrimitiveObjectInspector(PrimitiveTypeInfo typeInfo)
        {
            this.typeInfo = typeInfo;
        }

        public override string getTypeName()
        {
            return typeInfo.getTypeName();
        }

        public override ObjectInspectorCategory getCategory()
        {
            return ObjectInspectorCategory.PRIMITIVE;
        }

        public virtual PrimitiveCategory getPrimitiveCategory()
        {
            return typeInfo.getPrimitiveCategory();
        }

        public virtual TypeInfo getTypeInfo()
        {
            return typeInfo;
        }
    }

    class ListObjectInspector : ObjectInspector
    {
        public override ObjectInspectorCategory getCategory()
        {
            return ObjectInspectorCategory.LIST;
        }

        public virtual ObjectInspector getListElementObjectInspector()
        {
            throw new NotImplementedException();
        }

        public virtual object getListElement(object list, int position)
        {
            throw new NotImplementedException();
        }

        public virtual int getListLength(object list)
        {
            throw new NotImplementedException();
        }

        public virtual IList<object> getList(object list)
        {
            return (IList<object>)list;
        }
    }

    class ArrayObjectInspector<T> : ListObjectInspector
    {
        private readonly ObjectInspector elementInspector;

        public ArrayObjectInspector(ObjectInspector elementInspector)
        {
            this.elementInspector = elementInspector;
        }

        public override ObjectInspector getListElementObjectInspector()
        {
            return elementInspector;
        }

        public override object getListElement(object list, int position)
        {
            return ((IList<T>)list)[position];
        }

        public override int getListLength(object list)
        {
            return ((IList<T>)list).Count;
        }
    }

    class MapObjectInspector : ObjectInspector
    {
        public override ObjectInspectorCategory getCategory()
        {
            return ObjectInspectorCategory.MAP;
        }

        public virtual ObjectInspector getMapKeyObjectInspector()
        {
            throw new NotImplementedException();
        }

        public virtual ObjectInspector getMapValueObjectInspector()
        {
            throw new NotImplementedException();
        }

        public virtual int getMapSize(object map)
        {
            throw new NotImplementedException();
        }

        public virtual object getMapValueElement(object map, object key)
        {
            throw new NotImplementedException();
        }

        public virtual IDictionary<object, object> getMap(object obj)
        {
            throw new NotImplementedException();
        }
    }

    class DictionaryObjectInspector<K, V> : MapObjectInspector
    {
        private readonly ObjectInspector keyInspector;
        private readonly ObjectInspector valueInspector;

        public DictionaryObjectInspector(ObjectInspector keyInspector, ObjectInspector valueInspector)
        {
            this.keyInspector = keyInspector;
            this.valueInspector = valueInspector;
        }

        public override ObjectInspector getMapKeyObjectInspector()
        {
            return keyInspector;
        }

        public override ObjectInspector getMapValueObjectInspector()
        {
            return valueInspector;
        }

        public override int getMapSize(object map)
        {
            return ((IDictionary<K, V>)map).Count;
        }

        public override object getMapValueElement(object map, object key)
        {
            return ((IDictionary<K, V>)map)[(K)key];
        }

        public override IDictionary<object, object> getMap(object map)
        {
            if (typeof(K) == typeof(object) && typeof(V) == typeof(object))
            {
                return (IDictionary<object, object>)map;
            }
            return ((IDictionary<K, V>)map).Select(pair => new KeyValuePair<object, object>(pair.Key, pair.Value)).ToDictionary(pair => pair.Key, pair => pair.Value);
        }
    }

    public class StructObjectInspector : ObjectInspector
    {
        public override ObjectInspectorCategory getCategory()
        {
            return ObjectInspectorCategory.STRUCT;
        }

        public virtual IList<StructField> getAllStructFieldRefs()
        {
            throw new NotImplementedException();
        }

        public virtual StructField getStructFieldRef(string fieldName)
        {
            throw new NotImplementedException();
        }

        public virtual object getStructFieldData(object data, StructField fieldRef)
        {
            throw new NotImplementedException();
        }

        public virtual List<object> getStructFieldsDataAsList(object data)
        {
            throw new NotImplementedException();
        }
    }

    class SettableStructObjectInspector : StructObjectInspector
    {
    }

    class FieldsObjectInspector : SettableStructObjectInspector
    {
        private FieldInfoField[] fields;

        public FieldsObjectInspector(FieldInfoField[] fields)
        {
            this.fields = fields;
        }

        public override IList<StructField> getAllStructFieldRefs()
        {
            return fields;
        }

        public override StructField getStructFieldRef(string fieldName)
        {
            return fields.Where(f => f.getFieldName() == fieldName).FirstOrDefault();
        }

        public override object getStructFieldData(object data, StructField fieldRef)
        {
            return ((FieldInfoField)fieldRef).GetFieldValue(data);
        }

        public override List<object> getStructFieldsDataAsList(object data)
        {
            throw new NotImplementedException();
        }
    }

    class UnionObjectInspector : ObjectInspector
    {
        public override ObjectInspectorCategory getCategory()
        {
            return ObjectInspectorCategory.UNION;
        }

        public virtual IList<ObjectInspector> getObjectInspectors()
        {
            throw new NotImplementedException();
        }

        public virtual byte getTag(object obj)
        {
            throw new NotImplementedException();
        }

        public virtual object getField(object obj)
        {
            throw new NotImplementedException();
        }
    }

    class LongObjectInspector : PrimitiveObjectInspector
    {
        public LongObjectInspector()
            : base(TypeInfoFactory.longTypeInfo)
        {
        }

        public long get(object obj)
        {
            return (long)obj;
        }
    }

    class BooleanObjectInspector : PrimitiveObjectInspector
    {
        public BooleanObjectInspector()
            : base(TypeInfoFactory.booleanTypeInfo)
        {
        }

        internal bool get(object obj)
        {
            return (bool)obj;
        }
    }

    class ShortObjectInspector : PrimitiveObjectInspector
    {
        public ShortObjectInspector()
            : base(TypeInfoFactory.shortTypeInfo)
        {
        }

        internal short get(object obj)
        {
            return (short)obj;
        }
    }

    class IntObjectInspector : PrimitiveObjectInspector
    {
        public IntObjectInspector()
            : base(TypeInfoFactory.intTypeInfo)
        {
        }

        internal int get(object obj)
        {
            return (int)obj;
        }
    }

    class ByteObjectInspector : PrimitiveObjectInspector
    {
        public ByteObjectInspector()
            : base(TypeInfoFactory.byteTypeInfo)
        {
        }

        internal byte get(object obj)
        {
            return (byte)obj;
        }
    }

    abstract class StringBaseObjectInspector : PrimitiveObjectInspector
    {
        protected StringBaseObjectInspector(PrimitiveTypeInfo typeInfo)
            : base(typeInfo)
        {
        }

        internal virtual string get(object obj)
        {
            return getPrimitiveJavaObject(obj);
        }

        internal virtual string getPrimitiveJavaObject(object obj)
        {
<<<<<<< HEAD
            if (obj is Text)
            {
                return FixLength(((Text)obj).Value);
            }
            return FixLength((string)obj);
        }

        protected abstract string FixLength(string value);
    }

    sealed class StringObjectInspector : StringBaseObjectInspector
    {
        public StringObjectInspector()
            : base(TypeInfoFactory.stringTypeInfo)
        {
        }

        protected override string FixLength(string value)
        {
            return value;
        }
    }

    sealed class CharObjectInspector : StringBaseObjectInspector
    {
        readonly int length;

        public CharObjectInspector(CharTypeInfo typeInfo)
            : base(typeInfo)
        {
            Debug.Assert(typeInfo.getPrimitiveCategory() == PrimitiveCategory.CHAR);
            length = typeInfo.getLength();
        }

        protected override string FixLength(string value)
        {
            if (value.Length < length)
            {
                return value.PadRight(length);
            }
            else if (value.Length > length)
            {
                return value.Substring(0, length);
            }
            return value;
        }
    }

    sealed class VarcharObjectInspector : StringBaseObjectInspector
    {
        readonly int length;

        public VarcharObjectInspector(VarcharTypeInfo typeInfo)
            : base(typeInfo)
        {
            Debug.Assert(typeInfo.getPrimitiveCategory() == PrimitiveCategory.VARCHAR);
            length = typeInfo.getLength();
        }

        protected override string FixLength(string value)
        {
            if (value.Length > length)
            {
                return value.Substring(0, length);
            }
            return value;
        }
    }

    sealed class TextObjectInspector : StringBaseObjectInspector
    {
        public TextObjectInspector()
            : base(TypeInfoFactory.stringTypeInfo)
        {
        }

        internal override string get(object obj)
        {
            return ((Text)obj).Value;
        }

        internal override string getPrimitiveJavaObject(object obj)
        {
            return ((Text)obj).Value;
        }

        protected override string FixLength(string value)
        {
            return value;
        }
    }

=======
            return (string)obj;
        }
    }

>>>>>>> 0ca36a9a
    class BinaryObjectInspector : PrimitiveObjectInspector
    {
        public BinaryObjectInspector()
            : base(TypeInfoFactory.binaryTypeInfo)
        {
        }

        internal virtual byte[] get(object obj)
        {
            return (byte[])obj;
        }
    }

    class FloatObjectInspector : PrimitiveObjectInspector
    {
        public FloatObjectInspector()
            : base(TypeInfoFactory.floatTypeInfo)
        {
        }

        internal float get(object obj)
        {
            return (float)obj;
        }
    }

    class DoubleObjectInspector : PrimitiveObjectInspector
    {
        public DoubleObjectInspector()
            : base(TypeInfoFactory.doubleTypeInfo)
        {
        }

        internal double get(object obj)
        {
            return (double)obj;
        }
    }

    class HiveDecimalObjectInspector : PrimitiveObjectInspector
    {
        public HiveDecimalObjectInspector(int precision, int scale)
            : base(TypeInfoFactory.getDecimalTypeInfo(precision, scale))
        {
        }

        internal HiveDecimal get(object obj)
        {
            return (HiveDecimal)obj;
        }

        internal HiveDecimal getPrimitiveJavaObject(object obj)
        {
            return (HiveDecimal)obj;
        }
    }

    class DateObjectInspector : PrimitiveObjectInspector
    {
        public DateObjectInspector()
            : base(TypeInfoFactory.dateTypeInfo)
        {
        }

        internal Date get(object obj)
        {
            return (Date)obj;
        }
    }

    class TimestampObjectInspector : PrimitiveObjectInspector
    {
        public TimestampObjectInspector()
            : base(TypeInfoFactory.timestampTypeInfo)
        {
        }

        internal Timestamp get(object obj)
        {
            if (obj is Timestamp)
            {
                return (Timestamp)obj;
            }
            return new Timestamp((DateTime)obj);
        }

        internal Timestamp getPrimitiveJavaObject(object obj)
        {
            if (obj is Timestamp)
            {
                return (Timestamp)obj;
            }
            return new Timestamp((DateTime)obj);
        }
    }

    public enum ObjectInspectorCategory
    {
        PRIMITIVE,
        LIST,
        MAP,
        STRUCT,
        UNION
    }

    public enum PrimitiveCategory
    {
        BOOLEAN,
        BYTE,
        SHORT,
        INT,
        LONG,
        FLOAT,
        DOUBLE,
        STRING,
        CHAR,
        VARCHAR,
        BINARY,
        TIMESTAMP,
        DATE,
        DECIMAL,
        UNKNOWN,
        VOID,
    }

    public abstract class TypeInfo
    {
        public abstract ObjectInspectorCategory getCategory();

        public virtual string getTypeName()
        {
            throw new NotImplementedException();
        }
    }

    public class PrimitiveTypeInfo : TypeInfo
    {
        private readonly string typeName;
        private readonly PrimitiveCategory primitiveCategory;

        public PrimitiveTypeInfo(string typeName, PrimitiveCategory primitiveCategory)
        {
            this.typeName = typeName;
            this.primitiveCategory = primitiveCategory;
        }

        internal PrimitiveTypeInfo(Dictionary<string, TypeInfo> types, string typeName, PrimitiveCategory primitiveCategory)
            : this(typeName, primitiveCategory)
        {
            types.Add(typeName, this);
        }

        public override ObjectInspectorCategory getCategory()
        {
            return ObjectInspectorCategory.PRIMITIVE;
        }

        public PrimitiveCategory getPrimitiveCategory()
        {
            return primitiveCategory;
        }

        public override string getTypeName()
        {
            return typeName;
        }
    }

    public abstract class BaseCharTypeInfo : PrimitiveTypeInfo
    {
        public BaseCharTypeInfo(string name, PrimitiveCategory primitiveCategory)
            : base(name, primitiveCategory)
        {
        }

        public abstract int getLength();
    }

    class CharTypeInfo : BaseCharTypeInfo
    {
        readonly int maxLength;

        public CharTypeInfo(int maxLength)
            : base(serdeConstants.CHAR_TYPE_NAME, PrimitiveCategory.CHAR)
        {
            this.maxLength = maxLength;
        }

        public override int getLength()
        {
            return maxLength;
        }
    }

    class VarcharTypeInfo : BaseCharTypeInfo
    {
        readonly int maxLength;

        public VarcharTypeInfo(int maxLength)
            : base(serdeConstants.VARCHAR_TYPE_NAME, PrimitiveCategory.VARCHAR)
        {
            this.maxLength = maxLength;
        }

        public override int getLength()
        {
            return maxLength;
        }
    }

    class DecimalTypeInfo : PrimitiveTypeInfo
    {
        readonly int _precision;
        readonly int _scale;

        public DecimalTypeInfo(int precision, int scale)
            : base(serdeConstants.DECIMAL_TYPE_NAME, PrimitiveCategory.DECIMAL)
        {
            this._precision = precision;
            this._scale = scale;
        }

        internal int precision()
        {
            return _precision;
        }

        internal int scale()
        {
            return _scale;
        }

        public override string getTypeName()
        {
            return string.Format(CultureInfo.InvariantCulture, "{0}({1},{2})", base.getTypeName(), _precision, _scale);
        }
    }

    class StructTypeInfo : TypeInfo
    {
        private readonly List<string> fieldNames;
        private readonly List<TypeInfo> fieldTypes;

        public StructTypeInfo(List<string> fieldNames, List<TypeInfo> fieldTypes)
        {
            this.fieldNames = fieldNames;
            this.fieldTypes = fieldTypes;
        }

        public override ObjectInspectorCategory getCategory()
        {
            return ObjectInspectorCategory.STRUCT;
        }

        internal List<string> getAllStructFieldNames()
        {
            return this.fieldNames;
        }

        internal List<TypeInfo> getAllStructFieldTypeInfos()
        {
            return this.fieldTypes;
        }

        internal TypeInfo getStructFieldTypeInfo(string fieldName)
        {
            for (int i = 0; i < fieldNames.Count; i++)
            {
                if (fieldNames[i] == fieldName)
                {
                    return fieldTypes[i];
                }
            }
            return null;
        }
    }

    class ListTypeInfo : TypeInfo
    {
        private readonly TypeInfo elementTypeInfo;

        public ListTypeInfo(TypeInfo elementTypeInfo)
        {
            this.elementTypeInfo = elementTypeInfo;
        }

        public override ObjectInspectorCategory getCategory()
        {
            return ObjectInspectorCategory.LIST;
        }

        internal TypeInfo getListElementTypeInfo()
        {
            return elementTypeInfo;
        }
    }

    class MapTypeInfo : TypeInfo
    {
        private readonly TypeInfo keyTypeInfo;
        private readonly TypeInfo valueTypeInfo;

        public MapTypeInfo(TypeInfo keyTypeInfo, TypeInfo valueTypeInfo)
        {
            this.keyTypeInfo = keyTypeInfo;
            this.valueTypeInfo = valueTypeInfo;

        }

        public override ObjectInspectorCategory getCategory()
        {
            return ObjectInspectorCategory.MAP;
        }

        internal TypeInfo getMapKeyTypeInfo()
        {
            return keyTypeInfo;
        }

        internal TypeInfo getMapValueTypeInfo()
        {
            return valueTypeInfo;
        }
    }

    class UnionTypeInfo : TypeInfo
    {
        private readonly List<TypeInfo> unionTypeInfos;

        public UnionTypeInfo(List<TypeInfo> unionTypeInfos)
        {
            this.unionTypeInfos = unionTypeInfos;
        }

        public override ObjectInspectorCategory getCategory()
        {
            return ObjectInspectorCategory.UNION;
        }

        internal List<TypeInfo> getAllUnionObjectTypeInfos()
        {
            return this.unionTypeInfos;
        }
    }

    class TypeInfoFactory
    {
        private static readonly Dictionary<string, TypeInfo> types = new Dictionary<string, TypeInfo>();
        public static readonly PrimitiveTypeInfo unknownTypeInfo = new PrimitiveTypeInfo("unknown", PrimitiveCategory.UNKNOWN);
        public static readonly PrimitiveTypeInfo voidTypeInfo = new PrimitiveTypeInfo(types, serdeConstants.VOID_TYPE_NAME, PrimitiveCategory.VOID);
        public static readonly PrimitiveTypeInfo booleanTypeInfo = new PrimitiveTypeInfo(types, serdeConstants.BOOLEAN_TYPE_NAME, PrimitiveCategory.BOOLEAN);
        public static readonly PrimitiveTypeInfo intTypeInfo = new PrimitiveTypeInfo(types, serdeConstants.INT_TYPE_NAME, PrimitiveCategory.INT);
        public static readonly PrimitiveTypeInfo longTypeInfo = new PrimitiveTypeInfo(types, serdeConstants.BIGINT_TYPE_NAME, PrimitiveCategory.LONG);
        public static readonly PrimitiveTypeInfo stringTypeInfo = new PrimitiveTypeInfo(types, serdeConstants.STRING_TYPE_NAME, PrimitiveCategory.STRING);
        public static readonly PrimitiveTypeInfo floatTypeInfo = new PrimitiveTypeInfo(types, serdeConstants.FLOAT_TYPE_NAME, PrimitiveCategory.FLOAT);
        public static readonly PrimitiveTypeInfo doubleTypeInfo = new PrimitiveTypeInfo(types, serdeConstants.DOUBLE_TYPE_NAME, PrimitiveCategory.DOUBLE);
        public static readonly PrimitiveTypeInfo byteTypeInfo = new PrimitiveTypeInfo(types, serdeConstants.TINYINT_TYPE_NAME, PrimitiveCategory.BYTE);
        public static readonly PrimitiveTypeInfo shortTypeInfo = new PrimitiveTypeInfo(types, serdeConstants.SMALLINT_TYPE_NAME, PrimitiveCategory.SHORT);
        public static readonly PrimitiveTypeInfo dateTypeInfo = new PrimitiveTypeInfo(types, serdeConstants.DATE_TYPE_NAME, PrimitiveCategory.DATE);
        public static readonly PrimitiveTypeInfo timestampTypeInfo = new PrimitiveTypeInfo(types, serdeConstants.TIMESTAMP_TYPE_NAME, PrimitiveCategory.TIMESTAMP);
        public static readonly PrimitiveTypeInfo intervalYearMonthTypeInfo = new PrimitiveTypeInfo(types, serdeConstants.INTERVAL_YEAR_MONTH_TYPE_NAME, PrimitiveCategory.DATE);
        public static readonly PrimitiveTypeInfo intervalDayTimeTypeInfo = new PrimitiveTypeInfo(types, serdeConstants.INTERVAL_DAY_TIME_TYPE_NAME, PrimitiveCategory.DATE);
        public static readonly PrimitiveTypeInfo binaryTypeInfo = new PrimitiveTypeInfo(types, serdeConstants.BINARY_TYPE_NAME, PrimitiveCategory.BINARY);

        public static PrimitiveTypeInfo getCharTypeInfo(int maxLength)
        {
            return new CharTypeInfo(maxLength);
        }

        internal static PrimitiveTypeInfo getVarcharTypeInfo(int maxLength)
        {
            return new VarcharTypeInfo(maxLength);
        }

        internal static PrimitiveTypeInfo getDecimalTypeInfo(int precision, int scale)
        {
            return new DecimalTypeInfo(precision, scale);
        }

        internal static TypeInfo getListTypeInfo(TypeInfo typeInfo)
        {
            return new ListTypeInfo(typeInfo);
        }

        internal static TypeInfo getMapTypeInfo(TypeInfo keyTypeInfo, TypeInfo valueTypeInfo)
        {
            return new MapTypeInfo(keyTypeInfo, valueTypeInfo);
        }

        internal static TypeInfo getStructTypeInfo(List<string> fieldNames, List<TypeInfo> fieldTypeInfos)
        {
            return new StructTypeInfo(fieldNames, fieldTypeInfos);
        }

        internal static TypeInfo getUnionTypeInfo(List<TypeInfo> objectTypeInfos)
        {
            return new UnionTypeInfo(objectTypeInfos);
        }

        internal static TypeInfo getPrimitiveTypeInfo(string typeName)
        {
            TypeInfo result;
            if (types.TryGetValue(typeName, out result))
            {
                return result;
            }
            return null;
        }
    }

    class ObjectInspectorFactory
    {
        static Dictionary<Type, ObjectInspector> cache = new Dictionary<Type, ObjectInspector>();

        internal static ObjectInspector getReflectionObjectInspector(Type type)
        {
            ObjectInspector result;
            lock (cache)
            {
                if (cache.TryGetValue(type, out result))
                {
                    return result;
                }
            }

            result = makeReflectionObjectInspector(type);

            lock (cache)
            {
                cache[type] = result;
            }
            return result;
        }

        private static ObjectInspector makeReflectionObjectInspector(Type type)
        {
            switch (Type.GetTypeCode(type))
            {
                case TypeCode.Boolean:
                    return PrimitiveObjectInspectorFactory.writableBooleanObjectInspector;
                case TypeCode.Byte:
                    return PrimitiveObjectInspectorFactory.writableByteObjectInspector;
                case TypeCode.DateTime:
                    return PrimitiveObjectInspectorFactory.writableTimestampObjectInspector;
                case TypeCode.Double:
                    return PrimitiveObjectInspectorFactory.writableDoubleObjectInspector;
                case TypeCode.Int16:
                    return PrimitiveObjectInspectorFactory.writableShortObjectInspector;
                case TypeCode.Int32:
                    return PrimitiveObjectInspectorFactory.writableIntObjectInspector;
                case TypeCode.Int64:
                    return PrimitiveObjectInspectorFactory.writableLongObjectInspector;
                case TypeCode.Single:
                    return PrimitiveObjectInspectorFactory.writableFloatObjectInspector;
                case TypeCode.String:
                    return PrimitiveObjectInspectorFactory.writableStringObjectInspector;
                case TypeCode.Char:
                case TypeCode.DBNull:
                case TypeCode.Decimal:
                case TypeCode.Empty:
                case TypeCode.SByte:
                case TypeCode.UInt16:
                case TypeCode.UInt32:
                case TypeCode.UInt64:
                    throw new NotSupportedException();
            }

            if (type == typeof(Date))
            {
                return new DateObjectInspector();
            }
            if (type == typeof(Timestamp))
            {
                return new TimestampObjectInspector();
            }
            if (type == typeof(HiveDecimal))
            {
                return new HiveDecimalObjectInspector(HiveDecimal.MAX_PRECISION, HiveDecimal.MAX_SCALE);
            }
            if (type == typeof(byte[]))
            {
                return PrimitiveObjectInspectorFactory.writableBinaryObjectInspector;
            }
            if (type.IsArray && type.GetArrayRank() == 1)
            {
                Type elementType = type.GetElementType();
                ObjectInspector elementInspector = getReflectionObjectInspector(elementType);
                ConstructorInfo ctor = typeof(ArrayObjectInspector<>).MakeGenericType(elementType).GetConstructor(new[] { typeof(ObjectInspector) });
                return (ObjectInspector)ctor.Invoke(new[] { elementInspector });
            }
            if (type.IsGenericType && type.GetGenericTypeDefinition() == typeof(Nullable<>))
            {
                return getReflectionObjectInspector(type.GetGenericArguments()[0]);
            }
            if (type.IsGenericType && type.GetGenericTypeDefinition() == typeof(List<>))
            {
                Type elementType = type.GetGenericArguments()[0];
                ObjectInspector elementInspector = getReflectionObjectInspector(elementType);
                ConstructorInfo ctor = typeof(ArrayObjectInspector<>).MakeGenericType(elementType).GetConstructor(new[] { typeof(ObjectInspector) });
                return (ObjectInspector)ctor.Invoke(new[] { elementInspector });
            }
            if (type.IsGenericType && type.GetGenericTypeDefinition() == typeof(Dictionary<,>))
            {
                Type[] types = type.GetGenericArguments();
                Type keyType = types[0];
                ObjectInspector keyInspector = getReflectionObjectInspector(keyType);
                Type valueType = types[1];
                ObjectInspector valueInspector = getReflectionObjectInspector(valueType);
                ConstructorInfo ctor = typeof(DictionaryObjectInspector<,>).MakeGenericType(keyType, valueType).GetConstructor(new[] { typeof(ObjectInspector), typeof(ObjectInspector) });
                return (ObjectInspector)ctor.Invoke(new[] { keyInspector, valueInspector });
            }

            FieldInfo[] objectFields = type.GetFields(BindingFlags.Instance | BindingFlags.Public | BindingFlags.NonPublic);
            FieldInfoField[] fields = objectFields.Select(f => new FieldInfoField(f, getReflectionObjectInspector(f.FieldType))).ToArray();
            return new FieldsObjectInspector(fields);
        }

        internal static ObjectInspector getStandardListObjectInspector(ObjectInspector elementObjectInspector)
        {
            throw new NotImplementedException();
        }

        internal static ObjectInspector getStandardMapObjectInspector(ObjectInspector keyObjectInspector, ObjectInspector valueObjectInspector)
        {
            throw new NotImplementedException();
        }

        internal static ObjectInspector getStandardStructObjectInspector(List<string> fieldNames, List<ObjectInspector> fieldObjectInspectors)
        {
            throw new NotImplementedException();
        }

        internal static ObjectInspector getStandardUnionObjectInspector(List<ObjectInspector> fieldObjectInspectors)
        {
            throw new NotImplementedException();
        }
    }

    class PrimitiveObjectInspectorFactory
    {
        public static readonly ObjectInspector writableFloatObjectInspector = new FloatObjectInspector();
        public static readonly ObjectInspector writableDoubleObjectInspector = new DoubleObjectInspector();
        public static readonly ObjectInspector writableBooleanObjectInspector = new BooleanObjectInspector();
        public static readonly ObjectInspector writableByteObjectInspector = new ByteObjectInspector();
        public static readonly ObjectInspector writableShortObjectInspector = new ShortObjectInspector();
        public static readonly ObjectInspector writableIntObjectInspector = new IntObjectInspector();
        public static readonly ObjectInspector writableLongObjectInspector = new LongObjectInspector();
        public static readonly ObjectInspector writableBinaryObjectInspector = new BinaryObjectInspector();
        public static readonly ObjectInspector writableStringObjectInspector = new StringObjectInspector();
        public static readonly ObjectInspector writableTimestampObjectInspector = new TimestampObjectInspector();
        public static readonly ObjectInspector writableDateObjectInspector = new DateObjectInspector();

        internal static ObjectInspector getPrimitiveWritableObjectInspector(PrimitiveTypeInfo primitiveTypeInfo)
        {
            switch (primitiveTypeInfo.getPrimitiveCategory())
            {
                case PrimitiveCategory.BINARY:
                    return writableBinaryObjectInspector;
                case PrimitiveCategory.BOOLEAN:
                    return writableBooleanObjectInspector;
                case PrimitiveCategory.BYTE:
                    return writableByteObjectInspector;
                case PrimitiveCategory.DATE:
                    return writableDateObjectInspector;
                case PrimitiveCategory.DECIMAL:
                    DecimalTypeInfo decimalInfo = (DecimalTypeInfo)primitiveTypeInfo;
                    return new HiveDecimalObjectInspector(decimalInfo.precision(), decimalInfo.scale());
                case PrimitiveCategory.DOUBLE:
                    return writableDoubleObjectInspector;
                case PrimitiveCategory.FLOAT:
                    return writableFloatObjectInspector;
                case PrimitiveCategory.INT:
                    return writableIntObjectInspector;
                case PrimitiveCategory.LONG:
                    return writableLongObjectInspector;
                case PrimitiveCategory.SHORT:
                    return writableShortObjectInspector;
                case PrimitiveCategory.CHAR:
                    return new CharObjectInspector((CharTypeInfo)primitiveTypeInfo);
                case PrimitiveCategory.STRING:
                    return writableStringObjectInspector;
                case PrimitiveCategory.VARCHAR:
                    return new VarcharObjectInspector((VarcharTypeInfo)primitiveTypeInfo);
                case PrimitiveCategory.TIMESTAMP:
                    return writableTimestampObjectInspector;
                default:
                    throw new NotImplementedException(primitiveTypeInfo.getPrimitiveCategory().ToString());
            }
        }

        internal static ObjectInspector getPrimitiveJavaObjectInspector(PrimitiveCategory primitiveCategory)
        {
            throw new NotImplementedException();
        }

        internal static ObjectInspector getPrimitiveWritableObjectInspector(PrimitiveCategory primitiveCategory)
        {
            throw new NotImplementedException();
        }

        internal static ObjectInspector getPrimitiveJavaObjectInspector(PrimitiveTypeInfo primitiveTypeInfo)
        {
            throw new NotImplementedException();
        }
    }

    interface SettableMapObjectInspector
    {
    }

    interface SettableListObjectInspector
    {
    }

    public class TypeEntry
    {
    }

    public class PrimitiveTypeEntry : TypeEntry
    {
        public PrimitiveCategory primitiveCategory;
        public string typeName;
    }

    public class PrimitiveObjectInspectorUtils
    {
        internal static bool isPrimitiveJavaType(Type t)
        {
            throw new NotImplementedException();
        }

        internal static bool isPrimitiveJavaClass(Type t)
        {
            throw new NotImplementedException();
        }

        internal static bool isPrimitiveWritableClass(Type t)
        {
            throw new NotImplementedException();
        }

        internal static PrimitiveTypeEntry getTypeEntryFromTypeName(string typeName)
        {
            PrimitiveTypeInfo info = TypeInfoFactory.getPrimitiveTypeInfo(typeName) as PrimitiveTypeInfo;
            if (info != null)
            {
                return new PrimitiveTypeEntry
                {
                    primitiveCategory = info.getPrimitiveCategory(),
                    typeName = typeName,
                };
            }
            return null;
        }

        internal static PrimitiveTypeEntry getTypeEntryFromPrimitiveJavaType(Type t)
        {
            throw new NotImplementedException();
        }

        internal static PrimitiveTypeEntry getTypeEntryFromPrimitiveJavaClass(Type t)
        {
            throw new NotImplementedException();
        }

        internal static PrimitiveTypeEntry getTypeEntryFromPrimitiveWritableClass(Type t)
        {
            throw new NotImplementedException();
        }

        internal static PrimitiveGrouping getPrimitiveGrouping(PrimitiveCategory from)
        {
            throw new NotImplementedException();
        }
    }

    public class ObjectInspectorUtils
    {
        internal static System.Reflection.FieldInfo[] getDeclaredNonStaticFields(Type t)
        {
            throw new NotImplementedException();
        }
    }

    public enum PrimitiveGrouping
    {
        NUMERIC_GROUP, STRING_GROUP, BOOLEAN_GROUP, DATE_GROUP, INTERVAL_GROUP, BINARY_GROUP,
        VOID_GROUP, UNKNOWN_GROUP
    }

    public class BaseCharUtils
    {
        internal static void validateVarcharParameter(int length)
        {
            throw new NotImplementedException();
        }

        internal static void validateCharParameter(int length)
        {
            throw new NotImplementedException();
        }
    }

    public class HiveDecimalUtils
    {
        internal static void validateParameter(int precision, int scale)
        {
            throw new NotImplementedException();
        }
    }
}<|MERGE_RESOLUTION|>--- conflicted
+++ resolved
@@ -360,11 +360,6 @@
 
         internal virtual string getPrimitiveJavaObject(object obj)
         {
-<<<<<<< HEAD
-            if (obj is Text)
-            {
-                return FixLength(((Text)obj).Value);
-            }
             return FixLength((string)obj);
         }
 
@@ -430,35 +425,6 @@
         }
     }
 
-    sealed class TextObjectInspector : StringBaseObjectInspector
-    {
-        public TextObjectInspector()
-            : base(TypeInfoFactory.stringTypeInfo)
-        {
-        }
-
-        internal override string get(object obj)
-        {
-            return ((Text)obj).Value;
-        }
-
-        internal override string getPrimitiveJavaObject(object obj)
-        {
-            return ((Text)obj).Value;
-        }
-
-        protected override string FixLength(string value)
-        {
-            return value;
-        }
-    }
-
-=======
-            return (string)obj;
-        }
-    }
-
->>>>>>> 0ca36a9a
     class BinaryObjectInspector : PrimitiveObjectInspector
     {
         public BinaryObjectInspector()
