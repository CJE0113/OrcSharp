﻿<?xml version="1.0" encoding="utf-8"?>
<Project ToolsVersion="14.0" DefaultTargets="Build" xmlns="http://schemas.microsoft.com/developer/msbuild/2003">
  <Import Project="$(MSBuildExtensionsPath)\$(MSBuildToolsVersion)\Microsoft.Common.props" Condition="Exists('$(MSBuildExtensionsPath)\$(MSBuildToolsVersion)\Microsoft.Common.props')" />
  <PropertyGroup>
    <Configuration Condition=" '$(Configuration)' == '' ">Debug</Configuration>
    <Platform Condition=" '$(Platform)' == '' ">AnyCPU</Platform>
    <ProjectGuid>{322BCFDA-CE81-4550-B90D-3E463273C6EF}</ProjectGuid>
    <OutputType>Library</OutputType>
    <AppDesignerFolder>Properties</AppDesignerFolder>
    <RootNamespace>OrcSharp</RootNamespace>
    <AssemblyName>OrcSharp</AssemblyName>
    <TargetFrameworkVersion>v4.5.2</TargetFrameworkVersion>
    <FileAlignment>512</FileAlignment>
  </PropertyGroup>
  <PropertyGroup Condition=" '$(Configuration)|$(Platform)' == 'Debug|AnyCPU' ">
    <DebugSymbols>true</DebugSymbols>
    <DebugType>full</DebugType>
    <Optimize>false</Optimize>
    <OutputPath>bin\Debug\</OutputPath>
    <DefineConstants>DEBUG;TRACE</DefineConstants>
    <ErrorReport>prompt</ErrorReport>
    <WarningLevel>4</WarningLevel>
    <AllowUnsafeBlocks>true</AllowUnsafeBlocks>
  </PropertyGroup>
  <PropertyGroup Condition=" '$(Configuration)|$(Platform)' == 'Release|AnyCPU' ">
    <DebugType>pdbonly</DebugType>
    <Optimize>true</Optimize>
    <OutputPath>bin\Release\</OutputPath>
    <DefineConstants>TRACE</DefineConstants>
    <ErrorReport>prompt</ErrorReport>
    <WarningLevel>4</WarningLevel>
    <AllowUnsafeBlocks>true</AllowUnsafeBlocks>
  </PropertyGroup>
  <ItemGroup>
    <Reference Include="Google.ProtocolBuffers">
      <HintPath>..\Google.ProtocolBuffers.dll</HintPath>
    </Reference>
    <Reference Include="System" />
    <Reference Include="System.Core" />
    <Reference Include="System.Numerics" />
    <Reference Include="System.Xml.Linq" />
    <Reference Include="System.Data.DataSetExtensions" />
    <Reference Include="Microsoft.CSharp" />
    <Reference Include="System.Data" />
    <Reference Include="System.Net.Http" />
    <Reference Include="System.Xml" />
  </ItemGroup>
  <ItemGroup>
    <Compile Include="ConversionTreeReaderFactory.cs" />
    <Compile Include="DataReader.cs" />
    <Compile Include="DirectDecompressionCodec.cs" />
    <Compile Include="External\BloomFilter.cs" />
    <Compile Include="External\BloomFilterIO.cs" />
    <Compile Include="External\ByteBuffer.cs" />
    <Compile Include="Types\BytesColumnVector.cs" />
    <Compile Include="External\CommandLine.cs" />
    <Compile Include="External\JsonWriter.cs" />
    <Compile Include="Types\Date.cs" />
<<<<<<< HEAD
    <Compile Include="Types\ListColumnVector.cs" />
    <Compile Include="Types\MapColumnVector.cs" />
    <Compile Include="Types\MultiValuedColumnVector.cs" />
    <Compile Include="Types\StructColumnVector.cs" />
    <Compile Include="Types\Text.cs" />
    <Compile Include="Types\BytesWritable.cs" />
    <Compile Include="Types\ColumnVector.cs" />
=======
    <Compile Include="External\ColumnVector.cs" />
>>>>>>> 0ca36a9a
    <Compile Include="External\Configuration.cs" />
    <Compile Include="Types\DecimalColumnVector.cs" />
    <Compile Include="External\DiskRange.cs" />
    <Compile Include="External\DiskRangeInfo.cs" />
    <Compile Include="External\DiskRangeList.cs" />
    <Compile Include="Types\DoubleColumnVector.cs" />
    <Compile Include="External\FileSystem.cs" />
    <Compile Include="External\Helpers.cs" />
    <Compile Include="Types\HiveDecimal.cs" />
    <Compile Include="External\InputStream.cs" />
    <Compile Include="External\JavaDataModel.cs" />
    <Compile Include="External\LogFactory.cs" />
    <Compile Include="Types\LongColumnVector.cs" />
    <Compile Include="Serialization\ObjectInspector.cs" />
    <Compile Include="External\OutputStream.cs" />
    <Compile Include="External\Murmur3.cs" />
    <Compile Include="Serialization\SerdeConstants.cs" />
    <Compile Include="External\StringExpr.cs" />
    <Compile Include="Serialization\StructField.cs" />
    <Compile Include="TypeDescription.cs" />
    <Compile Include="Serialization\TypeInfoUtils.cs" />
    <Compile Include="Types\UnionColumnVector.cs" />
    <Compile Include="Types\VectorizedRowBatch.cs" />
    <Compile Include="FileDump.cs" />
    <Compile Include="FileMetadata.cs" />
    <Compile Include="FileMetaInfo.cs" />
    <Compile Include="JsonFileDump.cs" />
    <Compile Include="MetadataReader.cs" />
    <Compile Include="MetadataReaderImpl.cs" />
    <Compile Include="Properties\AssemblyInfo.cs" />
    <Compile Include="Query\ExpressionTree.cs" />
    <Compile Include="Query\PredicateLeaf.cs" />
    <Compile Include="Query\SearchArgument.cs" />
    <Compile Include="Query\SearchArgumentFactory.cs" />
    <Compile Include="Query\SearchArgumentImpl.cs" />
    <Compile Include="BinaryColumnStatistics.cs" />
    <Compile Include="BitFieldReader.cs" />
    <Compile Include="BitFieldWriter.cs" />
    <Compile Include="BooleanColumnStatistics.cs" />
    <Compile Include="ColumnStatistics.cs" />
    <Compile Include="ColumnStatisticsImpl.cs" />
    <Compile Include="CompressionCodec.cs" />
    <Compile Include="CompressionKind.cs" />
    <Compile Include="DateColumnStatistics.cs" />
    <Compile Include="DecimalColumnStatistics.cs" />
    <Compile Include="DoubleColumnStatistics.cs" />
    <Compile Include="DynamicByteArray.cs" />
    <Compile Include="DynamicIntArray.cs" />
    <Compile Include="InStream.cs" />
    <Compile Include="IntegerReader.cs" />
    <Compile Include="IntegerWriter.cs" />
    <Compile Include="MemoryManager.cs" />
    <Compile Include="OrcConf.cs" />
    <Compile Include="OrcFile.cs" />
    <Compile Include="OrcUtils.cs" />
    <Compile Include="OutStream.cs" />
    <Compile Include="PositionedOutputStream.cs" />
    <Compile Include="PositionProvider.cs" />
    <Compile Include="PositionRecorder.cs" />
    <Compile Include="Reader.cs" />
    <Compile Include="ReaderImpl.cs" />
    <Compile Include="RecordReader.cs" />
    <Compile Include="RecordReaderFactory.cs" />
    <Compile Include="RecordReaderImpl.cs" />
    <Compile Include="RecordReaderUtils.cs" />
    <Compile Include="RedBlackTree.cs" />
    <Compile Include="RunLengthByteReader.cs" />
    <Compile Include="RunLengthByteWriter.cs" />
    <Compile Include="RunLengthIntegerReader.cs" />
    <Compile Include="RunLengthIntegerReaderV2.cs" />
    <Compile Include="RunLengthIntegerWriter.cs" />
    <Compile Include="RunLengthIntegerWriterV2.cs" />
    <Compile Include="SerializationUtils.cs" />
    <Compile Include="StringRedBlackTree.cs" />
    <Compile Include="IntegerColumnStatistics.cs" />
    <Compile Include="OrcStruct.cs" />
    <Compile Include="OrcUnion.cs" />
    <Compile Include="OrcProto.cs" />
    <Compile Include="StreamName.cs" />
    <Compile Include="StringColumnStatistics.cs" />
    <Compile Include="StripeInformation.cs" />
    <Compile Include="StripeStatistics.cs" />
    <Compile Include="TimestampColumnStatistics.cs" />
    <Compile Include="TreeReaderFactory.cs" />
    <Compile Include="Types\Timestamp.cs" />
    <Compile Include="Writer.cs" />
    <Compile Include="WriterImpl.cs" />
  </ItemGroup>
  <ItemGroup>
    <Content Include="notes.txt" />
  </ItemGroup>
  <ItemGroup />
  <Import Project="$(MSBuildToolsPath)\Microsoft.CSharp.targets" />
  <!-- To modify your build process, add your task inside one of the targets below and uncomment it. 
       Other similar extension points exist, see Microsoft.Common.targets.
  <Target Name="BeforeBuild">
  </Target>
  <Target Name="AfterBuild">
  </Target>
  -->
</Project><|MERGE_RESOLUTION|>--- conflicted
+++ resolved
@@ -56,17 +56,11 @@
     <Compile Include="External\CommandLine.cs" />
     <Compile Include="External\JsonWriter.cs" />
     <Compile Include="Types\Date.cs" />
-<<<<<<< HEAD
     <Compile Include="Types\ListColumnVector.cs" />
     <Compile Include="Types\MapColumnVector.cs" />
     <Compile Include="Types\MultiValuedColumnVector.cs" />
     <Compile Include="Types\StructColumnVector.cs" />
-    <Compile Include="Types\Text.cs" />
-    <Compile Include="Types\BytesWritable.cs" />
     <Compile Include="Types\ColumnVector.cs" />
-=======
-    <Compile Include="External\ColumnVector.cs" />
->>>>>>> 0ca36a9a
     <Compile Include="External\Configuration.cs" />
     <Compile Include="Types\DecimalColumnVector.cs" />
     <Compile Include="External\DiskRange.cs" />
